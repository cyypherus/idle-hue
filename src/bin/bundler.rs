--- conflicted
+++ resolved
@@ -117,11 +117,7 @@
 
     println!("Creating Windows zip...");
     let windows_zip_status = Command::new("zip")
-<<<<<<< HEAD
         .args(&["-j", "idle-hue-windows-x86_64-gnu.zip", "idle-hue.exe"])
-=======
-        .args(["-j", "idle-hue-windows.zip", "idle-hue.exe"])
->>>>>>> 53b2d8ee
         .current_dir(windows_exe_path.parent().unwrap())
         .status()?;
 
