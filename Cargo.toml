--- conflicted
+++ resolved
@@ -5,13 +5,11 @@
 default-run = "idle-hue"
 
 [dependencies]
-ui = { path = "../haven-ui" }
+ui = { git = "https://github.com/cyypherus/ui" }
 arboard = "3.4"
 serde = { version = "1.0", features = ["derive"] }
 serde_json = "1.0"
-<<<<<<< HEAD
 tokio = { version = "1.43.0", features = ["fs", "process", "io-util", "time"] }
-vello_svg = "0.6.0"
 parley = "0.5.0"
 reqwest = { version = "0.12", features = ["json", "stream"] }
 tempfile = "3.8"
@@ -21,14 +19,9 @@
 log = "0.4"
 dirs = "5.0"
 env_logger = "0.11.8"
-=======
-tokio = { version = "1.43.0", features = ["fs"] }
-parley = "0.5.0"
+directories = "6.0.0"
 color = "0.3.1"
 kurbo = "0.11.3"
-directories = "5.0"
-dark-light = "1.1"
->>>>>>> ba1f8b5c
 
 [package.metadata.bundle.bin.idle-hue]
 name = "idle-hue"
